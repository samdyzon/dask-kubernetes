import asyncio
import aiohttp
import json

import kopf
import kubernetes_asyncio as kubernetes

from uuid import uuid4

from dask_kubernetes.common.auth import ClusterAuth


def build_scheduler_pod_spec(name, spec):
    return {
        "apiVersion": "v1",
        "kind": "Pod",
        "metadata": {
            "name": f"{name}-scheduler",
            "labels": {
                "dask.org/cluster-name": name,
                "dask.org/component": "scheduler",
                "sidecar.istio.io/inject": "false",
            },
        },
        "spec": spec,
    }


def build_scheduler_service_spec(name, spec):
    return {
        "apiVersion": "v1",
        "kind": "Service",
        "metadata": {
            "name": f"{name}-service",
            "labels": {
                "dask.org/cluster-name": name,
            },
        },
        "spec": spec,
    }


def build_worker_pod_spec(name, cluster_name, n, spec):
    worker_name = f"{name}-worker-{n}"
    pod_spec = {
        "apiVersion": "v1",
        "kind": "Pod",
        "metadata": {
            "name": worker_name,
            "labels": {
                "dask.org/cluster-name": cluster_name,
                "dask.org/workergroup-name": name,
                "dask.org/component": "worker",
                "sidecar.istio.io/inject": "false",
            },
        },
        "spec": spec,
    }
    for i in range(len(pod_spec["spec"]["containers"])):
        pod_spec["spec"]["containers"][i]["env"].append(
            {"name": "DASK_WORKER_NAME", "value": worker_name}
        )
    return pod_spec


def build_worker_group_spec(name, spec):
    return {
        "apiVersion": "kubernetes.dask.org/v1",
        "kind": "DaskWorkerGroup",
        "metadata": {"name": f"{name}-default-worker-group"},
        "spec": {
            "cluster": name,
            "worker": spec,
        },
    }


def build_cluster_spec(name, worker_spec, scheduler_spec):
    return {
        "apiVersion": "kubernetes.dask.org/v1",
        "kind": "DaskCluster",
        "metadata": {"name": name},
        "spec": {"worker": worker_spec, "scheduler": scheduler_spec},
    }


async def wait_for_service(api, service_name, namespace):
    """Block until service is available."""
    while True:
        try:
            await api.read_namespaced_service(service_name, namespace)
            break
        except Exception:
            await asyncio.sleep(0.1)


@kopf.on.startup()
async def startup(**kwargs):
    await ClusterAuth.load_first()


@kopf.on.create("daskcluster")
async def daskcluster_create(spec, name, namespace, logger, **kwargs):
    logger.info(
        f"A DaskCluster has been created called {name} in {namespace} with the following config: {spec}"
    )
    async with kubernetes.client.api_client.ApiClient() as api_client:
        api = kubernetes.client.CoreV1Api(api_client)

        # TODO Check for existing scheduler pod
        scheduler_spec = spec.get("scheduler", {})
        data = build_scheduler_pod_spec(name, scheduler_spec.get("spec"))
        kopf.adopt(data)
        await api.create_namespaced_pod(
            namespace=namespace,
            body=data,
        )
        # await wait_for_scheduler(name, namespace)
        logger.info(
            f"A scheduler pod has been created called {data['metadata']['name']} in {namespace} \
            with the following config: {data['spec']}"
        )

        # TODO Check for existing scheduler service
        data = build_scheduler_service_spec(name, scheduler_spec.get("service"))
        kopf.adopt(data)
        await api.create_namespaced_service(
            namespace=namespace,
            body=data,
        )
        await wait_for_service(api, data["metadata"]["name"], namespace)
        logger.info(
            f"A scheduler service has been created called {data['metadata']['name']} in {namespace} \
            with the following config: {data['spec']}"
        )

        worker_spec = spec.get("worker", {})
        data = build_worker_group_spec(name, worker_spec)
        # TODO: Next line is not needed if we can get worker groups adopted by the cluster
        kopf.adopt(data)
        api = kubernetes.client.CustomObjectsApi(api_client)
        await api.create_namespaced_custom_object(
            group="kubernetes.dask.org",
            version="v1",
            plural="daskworkergroups",
            namespace=namespace,
            body=data,
        )
        logger.info(
            f"A worker group has been created called {data['metadata']['name']} in {namespace} \
            with the following config: {data['spec']}"
        )


@kopf.on.create("daskworkergroup")
async def daskworkergroup_create(spec, name, namespace, logger, **kwargs):
    async with kubernetes.client.api_client.ApiClient() as api_client:
        api = kubernetes.client.CustomObjectsApi(api_client)
        cluster = await api.get_namespaced_custom_object(
            group="kubernetes.dask.org",
            version="v1",
            plural="daskclusters",
            namespace=namespace,
            name=spec["cluster"],
        )
        new_spec = dict(spec)
        kopf.adopt(new_spec, owner=cluster)
        api.api_client.set_default_header(
            "content-type", "application/merge-patch+json"
        )
        await api.patch_namespaced_custom_object(
            group="kubernetes.dask.org",
            version="v1",
            plural="daskworkergroups",
            namespace=namespace,
            name=name,
            body=new_spec,
        )
        logger.info(f"Successfully adopted by {spec['cluster']}")

    await daskworkergroup_update(
        spec=spec, name=name, namespace=namespace, logger=logger, **kwargs
    )


@kopf.on.update("daskworkergroup")
async def daskworkergroup_update(spec, name, namespace, logger, **kwargs):
    async with kubernetes.client.api_client.ApiClient() as api_client:
        api = kubernetes.client.CoreV1Api(api_client)

        workers = await api.list_namespaced_pod(
            namespace=namespace,
            label_selector=f"dask.org/workergroup-name={name}",
        )
        current_workers = len(workers.items)
        desired_workers = spec["worker"]["replicas"]
        workers_needed = desired_workers - current_workers

        if workers_needed > 0:
            for _ in range(workers_needed):
                data = build_worker_pod_spec(
                    name, spec["cluster"], uuid4().hex, spec["worker"]["spec"]
                )
                data["spec"]["containers"][0]["args"].append(
                    f"--name={data['metadata']['name']}"
                )
                logger.info("Creating worker with config {data}")
                kopf.adopt(data)
                await api.create_namespaced_pod(
                    namespace=namespace,
                    body=data,
                )
            logger.info(
                f"Scaled worker group {name} up to {spec['worker']['replicas']} workers."
            )
        if workers_needed < 0:
<<<<<<< HEAD
            async with aiohttp.ClientSession() as session:
                params = {"n": -workers_needed}
                async with session.post(
                    "http://localhost:8787/api/v1/retire_workers", json=params
                ) as resp:
                    retired_workers = json.loads(await resp.text())["workers"]
                    logger.info(f"Retired workers API: {retired_workers}")
            worker_ids = [
                retired_workers[worker_address]["name"]
                for worker_address in retired_workers.keys()
            ]
=======
            service_address = await get_scheduler_address(
                f"{spec['cluster']}-service", namespace
            )
            logger.info(
                f"Asking scheduler to retire {-workers_needed} on {service_address}"
            )
            async with rpc(service_address) as scheduler:
                worker_ids = await scheduler.workers_to_close(
                    n=-workers_needed, attribute="name"
                )
>>>>>>> feedbf40
            # TODO: Check that were deting workers in the right worker group
            logger.info(f"Workers to close: {worker_ids}")
            for wid in worker_ids:
                await api.delete_namespaced_pod(
                    name=wid,
                    namespace=namespace,
                )
            logger.info(
                f"Scaled worker group {name} down to {spec['worker']['replicas']} workers."
            )<|MERGE_RESOLUTION|>--- conflicted
+++ resolved
@@ -1,6 +1,6 @@
 import asyncio
-import aiohttp
-import json
+
+from distributed.core import rpc
 
 import kopf
 import kubernetes_asyncio as kubernetes
@@ -8,6 +8,9 @@
 from uuid import uuid4
 
 from dask_kubernetes.common.auth import ClusterAuth
+from dask_kubernetes.common.networking import (
+    get_scheduler_address,
+)
 
 
 def build_scheduler_pod_spec(name, spec):
@@ -214,19 +217,6 @@
                 f"Scaled worker group {name} up to {spec['worker']['replicas']} workers."
             )
         if workers_needed < 0:
-<<<<<<< HEAD
-            async with aiohttp.ClientSession() as session:
-                params = {"n": -workers_needed}
-                async with session.post(
-                    "http://localhost:8787/api/v1/retire_workers", json=params
-                ) as resp:
-                    retired_workers = json.loads(await resp.text())["workers"]
-                    logger.info(f"Retired workers API: {retired_workers}")
-            worker_ids = [
-                retired_workers[worker_address]["name"]
-                for worker_address in retired_workers.keys()
-            ]
-=======
             service_address = await get_scheduler_address(
                 f"{spec['cluster']}-service", namespace
             )
@@ -237,7 +227,6 @@
                 worker_ids = await scheduler.workers_to_close(
                     n=-workers_needed, attribute="name"
                 )
->>>>>>> feedbf40
             # TODO: Check that were deting workers in the right worker group
             logger.info(f"Workers to close: {worker_ids}")
             for wid in worker_ids:
